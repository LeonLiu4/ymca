--- conflicted
+++ resolved
@@ -147,20 +147,16 @@
     
     return adjusted_pivot, adjustments
 
-<<<<<<< HEAD
-def create_excel_report(hours_pivot, volunteers_pivot, projects_pivot, adjustments, output_dir="data/processed", format_type="excel"):
-    """Create Excel or CSV report for PowerPoint integration"""
+def create_excel_report(hours_pivot, volunteers_pivot, projects_pivot, adjustments, output_dir="data/processed", format_type="excel", create_backup=True):
+    """Create Excel or CSV report for PowerPoint integration with optional backup"""
     if format_type.lower() == "csv":
         logger.info("\n📊 Creating CSV Reports for PowerPoint...")
         return create_csv_report(hours_pivot, volunteers_pivot, projects_pivot, adjustments, output_dir)
     else:
         logger.info("\n📊 Creating Excel Report for PowerPoint...")
-        return create_excel_report_internal(hours_pivot, volunteers_pivot, projects_pivot, adjustments, output_dir)
-
-def create_excel_report_internal(hours_pivot, volunteers_pivot, projects_pivot, adjustments, output_dir="data/processed"):
-=======
-def create_excel_report(hours_pivot, volunteers_pivot, projects_pivot, adjustments, output_dir="data/processed", create_backup=True):
->>>>>>> 9b6860c8
+        return create_excel_report_internal(hours_pivot, volunteers_pivot, projects_pivot, adjustments, output_dir, create_backup)
+
+def create_excel_report_internal(hours_pivot, volunteers_pivot, projects_pivot, adjustments, output_dir="data/processed", create_backup=True):
     """Create Excel report for PowerPoint integration"""
     # Create output directory
     Path(output_dir).mkdir(parents=True, exist_ok=True)
