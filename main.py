#!/usr/bin/env python3
"""
YMCA Volunteer Data Processing Pipeline

This is the main entry point for the YMCA volunteer data processing system.
It orchestrates the three-step process:

1. Data Extraction (volunteer_history_extractor.py)
2. Data Preparation (data_preparation.py) 
3. Statistical Analysis (project_statistics.py)
"""

import sys
import os
from pathlib import Path

# Add src to path for imports
sys.path.append(os.path.join(os.path.dirname(__file__), 'src'))

from utils.logging_config import setup_logger

logger = setup_logger(__name__)


def main():
    """Main entry point for YMCA volunteer data processing"""
    logger.info("🏊‍♂️ YMCA Volunteer Data Processing Pipeline")
    logger.info("=" * 60)
    
    print("\nAvailable processing steps:")
    print("1. Extract volunteer data (src/extractors/volunteer_history_extractor.py)")
    print("2. Prepare data (src/processors/data_preparation.py)")
    print("3. Generate statistics (src/processors/project_statistics.py)")
    print("4. Create plots from XLSX files")
<<<<<<< HEAD
    print("5. Review generated Excel files in data/processed/")
    print("6. Quick metrics summary (python quick_metrics_summary.py)")
=======
    print("5. Validate data quality (data_quality_validator_main.py)")
    print("6. Review generated Excel files in data/processed/")
>>>>>>> ef180a82
    
    print("\nDirectory structure:")
    print("├── src/")
    print("│   ├── extractors/    # Data extraction scripts")
    print("│   ├── processors/    # Data processing and analysis")
    print("│   ├── tests/         # Validation and testing")
    print("│   └── utils/         # Shared utilities")
    print("├── data/")
    print("│   ├── raw/           # Raw extracted data")
    print("│   ├── processed/     # Processed and analyzed data")
    print("│   └── plots/         # Generated scatter plots")
    print("├── docs/              # Documentation")
    print("└── logs/              # Application logs")
    
    logger.info("Pipeline setup complete. Run individual scripts as needed.")


if __name__ == "__main__":
    main()<|MERGE_RESOLUTION|>--- conflicted
+++ resolved
@@ -32,13 +32,9 @@
     print("2. Prepare data (src/processors/data_preparation.py)")
     print("3. Generate statistics (src/processors/project_statistics.py)")
     print("4. Create plots from XLSX files")
-<<<<<<< HEAD
-    print("5. Review generated Excel files in data/processed/")
-    print("6. Quick metrics summary (python quick_metrics_summary.py)")
-=======
     print("5. Validate data quality (data_quality_validator_main.py)")
-    print("6. Review generated Excel files in data/processed/")
->>>>>>> ef180a82
+    print("6. Quick metrics summary (python tools/reporting/quick_metrics_summary.py)")
+    print("7. Review generated Excel files in data/processed/")
     
     print("\nDirectory structure:")
     print("├── src/")
